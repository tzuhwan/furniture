"""
Define baxter furniture assembly environment class FurnitureBaxterAssemblyEnv.
"""

import os
import time
from collections import OrderedDict

import numpy as np
import copy
import math
from pyquaternion import Quaternion

import env.models
# from env.furniture_baxter import FurnitureEnv
from env.furniture_baxter import FurnitureBaxterEnv
import env.transform_utils as T
from env.controllers import Baxter6DPoseController
from env.controllers import Baxter3DPositionController
from env.controllers import BaxterRotationController
from env.controllers import BaxterAlignmentController
from env.controllers import BaxterScrewController
from itertools import combinations

import env.transform_utils as T
path = os.getcwd()
os.chdir('./object_files/scripts')
from read_local_pose import PoseReader
os.chdir(path)
os.chdir('./task_planner/pyperplan')
import pyperplan
os.chdir(path)
del path

"""
Baxter robot environment with furniture assembly task.
"""
class FurnitureBaxterAssemblyEnv(FurnitureBaxterEnv):

    """
    Constructor.
    @param config, configurations for the environment
    """
    def __init__(self, config):
        config.agent_type = 'Baxter'

        # initialize FurnitureBaxterEnv
        super().__init__(config)

        # set debug flag
        self.debug = config.debug

        # set furniture name
        self._furniture_name = config.furniture_name
        # access to prelabeled poses
        self.pose_reader = PoseReader(connect=config.live_connect_coppeliasim)
        if not config.live_connect_coppeliasim:
            self.grasp_pose_dict = self.pose_reader.read_json_file(config.grasp_pose_json_file)
        else:
            self.grasp_pose_dict = self.pose_reader.save_dict()
            # print("overwriting json file")
            # self.pose_reader.save_json_file()
            # print("saved json file")

        # get number of grasp and helper poses for each part
        self.num_grasp_poses = {}
        for obj in self.pose_reader.obj_list:
            obj_name = obj[obj.find("_")+1:]
            self.num_grasp_poses[obj_name] = {}
            for part in self.pose_reader.obj_list[obj]:
                self.num_grasp_poses[obj_name][part] = {}
                n_pose_list = self.pose_reader.obj_list[obj][part][0]
                if len(n_pose_list) > 1:
                    num_grasps = n_pose_list[0]
                    num_helpers = n_pose_list[1]
                else:
                    num_grasps = n_pose_list[0]
                    num_helpers = 0
                self.num_grasp_poses[obj_name][part]['grasp_poses'] = num_grasps
                self.num_grasp_poses[obj_name][part]['helper_poses'] = num_helpers
        
        # fixed offsets related to grasping
        self.hold_offset = 0.03  # make sure the gripper covers the object with some distance and object won't slip out
        self.grasp_offset = 0.05 + self.hold_offset
        self.lift_offset = 0.05 # 0.01 is even hard for some cases
        self.x_range = { # left-right shift from workspace center (- robot right, viewer left)
            'chair_agne_0007': [-0.2, 0.2],
            'chair_bernhard_0146': [-0.2, 0.2],
            'desk_mikael_1064': [-0.5, 0.5],
            'shelf_ivar_0678': [-0.2, 0.2],
            'swivel_chair_0700': [-0.2, 0.2],
            'table_klubbo_0743': [-0.5, 0.5],
            'table_lack_0825': [-0.5, 0.5]
        }
        self.y_range = { # forwards-backwards shift from workspace center (+ towards robot)
            'chair_agne_0007': [-0.2, 0.2],
            'chair_bernhard_0146': [-0.1, 0.1],
            'desk_mikael_1064': [-0.3, 0.3],
            'shelf_ivar_0678': [-0.2, 0.2],
<<<<<<< HEAD
            'swivel_chair_0700': [0.0, 0.2],
=======
            'swivel_chair_0700': [-0.15, 0.05],
>>>>>>> 8889bcf3
            'table_klubbo_0743': [-0.3, 0.3],
            'table_lack_0825': [-0.2, 0.2]
        }
        self.n_iter_random_objects = 1000

        # dictionary of furniture names to list of parts that need to be flipped
        self.flip_parts = {
            'chair_agne_0007': ['3_seat'],
            'table_klubbo_0743': ['5_table_top'],
            'table_lack_0825': ['1_table_leg1', '2_table_leg2', '3_table_leg3', '4_table_leg4', '5_table_top']
        }
        # dictionary of furniture names to list of parts that have bounded positions for reachability (usually towards center of workspace)
        # TODO currently not used since x_range and y_range (set above) should keep table tops within reachable workspace even if not in center
        self.position_bounds = {
            'table_klubbo_0743': ['5_table_top'],
            'table_lack_0825': ['5_table_top']
        }
        # dictionary of furniture names to dictionary of parts to bounded rotations for reachability
        self.rotation_bounds = {
            'table_lack_0825': {
                '5_table_top': [(np.pi / 180) * -10, (np.pi / 180) * 10]
            }
        }

    """
    Use existing 2D random position with standing random z rotation as pose initialization,
    TODO: add lying down pose, make table, desk top plane upside-down, close to center
    """
    def random_place_objects(self):
        self.mujoco_model.initializer.object_name = self._furniture_name
        self.mujoco_model.initializer.x_range = self.x_range[self._furniture_name]
        self.mujoco_model.initializer.y_range = self.y_range[self._furniture_name]
        part_x_range = self.x_range[self._furniture_name]
        part_y_range = self.y_range[self._furniture_name]
        # for particular objects, set initializer to flip parts so connection sites are oriented properly
        if self._furniture_name in self.flip_parts.keys():
            self.mujoco_model.initializer.flip_parts = self.flip_parts[self._furniture_name]
        # for particular objects, set initializer to limit position of parts for reachability
        if self._furniture_name in self.position_bounds.keys(): # TODO this affects nothing
            self.mujoco_model.initializer.part_position_bounds = self.position_bounds[self._furniture_name]
        # for particular objects, set initializer to limit rotation of parts for reachability
        if self._furniture_name in self.rotation_bounds.keys():
            self.mujoco_model.initializer.part_rotation_bounds = self.rotation_bounds[self._furniture_name]
        collision = True  # repeat random generation till parts are not in collision at first
        i_random = 0
        while collision and i_random < self.n_iter_random_objects:
            collision = False
            pos, quat = self.mujoco_model.place_objects()
            for i, (obj_name, obj_mjcf) in enumerate(self.mujoco_objects.items()):
                self._set_qpos(obj_name, pos[i], quat[i])
                print('{} pos: {}, quat: {}'.format(obj_name, pos[i], quat[i]))
            self._unity_updated = False
            # velocities = np.zeros(14)
            # self.perform_command(velocities, self.gripper_grabs, True)
            # time.sleep(1)
            self.vr.add(self.render('rgb_array'))
            for obj_name in self.mujoco_objects:
                pos = self._get_qpos(obj_name)
                if not ((pos[0] >= part_x_range[0] and pos[0] <= part_x_range[1]) and (pos[1] >= part_y_range[0] and pos[1] <= part_y_range[1])):
                    collision = True
                    break
            for (part1, part2) in list(combinations(self.mujoco_objects, 2)):
                if self.on_collision(part1, part2):
                    collision = True
                    break
            i_random += 1
        if i_random == self.n_iter_random_objects:
            print('cannot generate feasible init poses for object parts within range: x={}, y={}'.format(self.x_range, self.y_range))
            return False
        else:
            return True
        
    """
    Takes a simulation step with @a and computes reward.
    """
    def _step(self, a):
        return super(FurnitureBaxterEnv, self)._step(a)

    """
    Resets simulation and variables to compute reward.
    @param furniture_id, ID of the furniture model to reset
    @param background, name of the background scene to reset
    """
    def _reset(self, furniture_id=None, background=None):
        super()._reset(furniture_id, background)

    """
    Runs the environment with controllers.
    """
    def run_controller(self, config):
        ### SETUP ###
        # sets up environment and robot

        # initialize gripper states (both open)
        self.gripper_grabs = [-1, -1]
        self._furniture_id = env.models.furniture_name2id[self._furniture_name]
        self.reset(self._furniture_id, config.background)
        # reset swivel base
        if config.furniture_name == 'swivel_chair_0700': # swivel chair
            print("reseting swivel chair base pose")
            self._set_qpos('1_chair_base',
                [0, 0.1, 0.0144],
                [1.0, 0.0, 0.0, 0.0]
            )
            self._set_qpos('2_chair_column',
                [0, 0, 0.072],
                [1.0, 0.0, 0.0, 0.0]
            )
            self._set_qpos('3_chair_seat',
               [0.23653631, -0.08022969, 0.14596923],
               [1.0, 0.0, 0.0, 0.0]
            )

        # raw_name = env.models.furniture_names[self._furniture_id]
        self.object = self._furniture_name[:self._furniture_name.rfind('_')]
        self._actions = pyperplan.plan_sequence(self.object)
        
        self.default_eef_mat = {'left': self.pose_in_base_from_name('left_gripper_base'), 'right': self.pose_in_base_from_name('right_gripper_base')}
        left_gripper_pose = (self.pose_in_base_from_name('l_gripper_l_finger_tip') + self.pose_in_base_from_name('l_gripper_r_finger_tip')) / 2  # orientations are the same
        self.left_gripper_base2eef_mat = T.pose_inv(left_gripper_pose).dot(self.default_eef_mat['left'])
        right_gripper_pose = (self.pose_in_base_from_name('r_gripper_l_finger_tip') + self.pose_in_base_from_name('r_gripper_r_finger_tip')) / 2  # orientations are the same
        self.right_gripper_base2eef_mat = T.pose_inv(right_gripper_pose).dot(self.default_eef_mat['right'])
        self.side_eef_mat = copy.deepcopy(self.default_eef_mat)
        self.side_eef_mat['left'][1, 3] += 0.15
        self.side_eef_mat['right'][1, 3] -= 0.15  # move arm further in base y direction to clear the space

        base_pos_in_world = self.sim.data.get_body_xpos("base")
        base_rot_in_world = self.sim.data.get_body_xmat("base").reshape((3, 3))
        base_pose_in_world = T.make_pose(base_pos_in_world, base_rot_in_world)
        self.world_pose_in_base = T.pose_inv(base_pose_in_world)

        if config.render:
            self.render()
        
        if config.furniture_name == 'swivel_chair_0700': # swivel_chair:
            self._actions = [
                # ['side', 'left'],    # move arm to the side to clear the place
                ['grasp', 'right', '2_chair_column'],
                ['connect', 'right', 'column-base,conn_site1', 'base-column,conn_site1'],  # assumption: has grasped first part
                ['side', 'right'],
                ['grasp', 'left', '3_chair_seat'],
                ['connect', 'left', 'seat-column,conn_site2', 'column-seat,conn_site2'],
            ]

        from util.video_recorder import VideoRecorder
        self.vr = VideoRecorder()
        self.vr.add(self.render('rgb_array'))
        
        res = self.random_place_objects()
        if not res:
            return
        
        for action in self._actions:
            self.action_times = 0
            self.tried_pose = []
            while self.action_times < 100:
                print("trying action ", action)
                success = self.single_action(config, action, self.action_times)
                if success:
                    break
                self.action_times += 1
            # if self.action_times >= 12:
            #     print('This task cannot finish')
            #     break

        if config.record_video:
            self.vr.save_video('FurnitureBaxterAssemblyEnv_test2.mp4')
        time.sleep(2)
        print("FurnitureBaxterAssemblyEnv returning")

        return

    def single_action(self, config, action, action_times):
        self._action_sequence = []
        left_hand_pose_mat = self.pose_in_base_from_name('left_gripper_base')
        right_hand_pose_mat = self.pose_in_base_from_name('right_gripper_base')
        if action[0] == 'grasp':
            self.gripper_grabs = [-1, -1]
            # 1. object part grasp pose transformed to workspace coordinate
            part = action[2]
            partname = part[part.rfind('_') + 1:]
            local_grasp_pose = self.grasp_pose_dict[self.object][part]
            part_pose_mat = self.pose_in_base_from_name(part)
            left_distance = np.linalg.norm(np.array(part_pose_mat)[:3, 3]-left_hand_pose_mat[:3, 3], axis=-1)
            right_distance = np.linalg.norm(np.array(part_pose_mat)[:3, 3]-right_hand_pose_mat[:3, 3], axis=-1)
            # if action_times % 2 == 0:
            #     action[1] = 'left' if left_distance < right_distance else 'right'
            # else:
            #     action[1] = 'right' if left_distance < right_distance else 'left'
            action[1] = 'left' if left_distance < right_distance else 'right'
            num_grasps = self.num_grasp_poses[self.object][part]['grasp_poses']
            local_grasp_pose_mat = [T.pose2mat((pose[:3], pose[3:])) for pose in local_grasp_pose[:num_grasps]]
            ws_grasp_pose_mat = [T.pose_in_A_to_pose_in_B(grasp_pose_mat0, part_pose_mat) for grasp_pose_mat0 in local_grasp_pose_mat]
            found_downwards_grasppose = False

<<<<<<< HEAD
=======
            # TODO TODO TODO check computation of pregarsp poses; Emily copied this from down below
            obj2eef_mat = self.left_gripper_base2eef_mat if action[1] == 'left' else self.right_gripper_base2eef_mat
>>>>>>> 8889bcf3
            # initialize list of pregrasp, grasp pose tuples
            pregrasp_grasp_pose_mats = []
            # compute pregrasp pose for each possible grasp pose
            for obj_grasp_mat in ws_grasp_pose_mat:
<<<<<<< HEAD
                obj2eef_mat = self.left_obj2eef_mat if action[1] == 'left' else self.right_obj2eef_mat
                grasp_pose_mat = obj_grasp_mat.dot(obj2eef_mat)
                grasp_pose_mat[:3, -1] += self.hold_offset * grasp_pose_mat[:3, 2]
                grasp_pose = T.mat2pose(grasp_pose_mat)
=======
                # copied from down below; check this?
                grasp_pose_mat = obj_grasp_mat.dot(obj2eef_mat)
>>>>>>> 8889bcf3
                pre_eef_grasp_pose_mat = grasp_pose_mat.copy()
                # TODO isn't grasp pose already in base frame? what is this transformation doing?
                #  KZ: The position transfered to the controller is used for the 'gripper base'. We need a transformation betwwen the end-effector and 'gripper base'.
                grasp_pose_mat[:3, -1] += self.hold_offset * grasp_pose_mat[:3, 2] # TODO does this account for not-downward grasps?  how do we determine what dimension to apply offset to?
                # grasp_pose = T.mat2pose(grasp_pose_mat)
                pre_eef_grasp_pose_mat[:3, -1] -= self.grasp_offset * pre_eef_grasp_pose_mat[:3, 2]
<<<<<<< HEAD
                pregrasp_grasp_pose_mats.append((pre_eef_grasp_pose_mat, obj_grasp_mat))
=======
                pregrasp_grasp_pose_mats.append((pre_eef_grasp_pose_mat, grasp_pose_mat))
>>>>>>> 8889bcf3

            dists_poses = self.compute_pregrasp_pose_distances(pregrasp_grasp_pose_mats, action[1])
            print("poses and grasps: ")
            for i in range(len(dists_poses)):
                print("pose %d, distance %f" % (i, dists_poses[i][0]))
<<<<<<< HEAD

            # select grasp poses by distance
            for dist, pregrasp_pose, obj_pose in dists_poses:
                # check if grasp pose has been tried before
                previously_tried_pose = False
                if len(self.tried_pose) != 0:
                    for t_p in self.tried_pose:
                        if np.all(np.abs(obj_pose - t_p) < 1e-10):
                            previously_tried_pose = True
                # if not tried before, try grasp pose
                if not previously_tried_pose:
                    print("trying grasp pose closest to %s arm, distance: %f" % (action[1], dist))
                    obj_grasp_mat = obj_pose
=======
            tried_pose_threshold = 0.01
            for dist, pregrasp_pose_mat, grasp_pose_mat in dists_poses:
                find_pose = True
                # check whether the current grasp pose is tried or not
                grasp_pose = T.mat2pose(grasp_pose_mat)
                for t_p in self.tried_pose:
                    dist_pos = np.linalg.norm(grasp_pose[0] - t_p[0])
                    dist_quat = Quaternion.distance(Quaternion(grasp_pose[1]), Quaternion(t_p[1]))
                    dist_quat = min(dist_quat, math.pi - dist_quat)
                    tried_pose_dist = dist_pos + dist_quat
                    if tried_pose_dist < tried_pose_threshold:
                        find_pose = False
                if find_pose:
>>>>>>> 8889bcf3
                    break
            self.tried_pose.append(grasp_pose)
            default_pose_mat = self.default_eef_mat[action[1]]
            default_pose = T.mat2pose(default_pose_mat)
            pre_grasp_pose = T.mat2pose(pregrasp_pose_mat)
            post_grasp_pose_mat = grasp_pose_mat.copy()
            post_grasp_pose_mat[:3, -1] -= self.lift_offset * post_grasp_pose_mat[:3, 2]  # lift in world frame
            post_grasp_pose = T.mat2pose(post_grasp_pose_mat)
            self._action_sequence.append(("Baxter6DPoseController", (action[1], default_pose[0], default_pose[1], 1e-3)))
            self._action_sequence.append(("Baxter6DPoseController", (action[1], pre_grasp_pose[0] + [0, 0, 0.15], pre_grasp_pose[1])))
            self._action_sequence.append(("Baxter6DPoseController", (action[1], pre_grasp_pose[0], pre_grasp_pose[1])))
            self._action_sequence.append(("Baxter6DPoseController", (action[1], grasp_pose[0], grasp_pose[1])))
            self._action_sequence.append(("close-gripper", action[1]))
            self._action_sequence.append( ("Baxter6DPoseController", (action[1], post_grasp_pose[0], post_grasp_pose[1])))

            # TODO TODO TODO uncomment later; Xiaotong's original grasp selection
            # for obj_grasp_mat in ws_grasp_pose_mat:
            #     # if obj_grasp_mat[2, 3] < 0:  # drop poses that are too low
            #     #     continue
            #     if obj_grasp_mat[2, 2] < -0.8:  # select grasp poses that has z axis pointing downwards
            #         if len(self.tried_pose) != 0:
            #             for t_p in self.tried_pose:
            #                 if np.linalg.norm(obj_grasp_mat[:3, 3] - t_p[:3, 3]) < 1e-1:
            #                     continue
            #         found_downwards_grasppose = True
            #         break
            # TODO TODO TODO uncomment later; Xiaotong's code for using helper poses
            # if not found_downwards_grasppose:
            #     # using helper pose
            #     if config.furniture_name == 'swivel_chair_0700': # swivel chair
            #         local_helper_pose = local_grasp_pose[num_grasps:]
            #         local_helper_pos = []
            #         for h in local_helper_pose:
            #             local_helper_pos.append(T.pose_in_A_to_pose_in_B(T.pose2mat((h[:3], h[3:])), part_pose_mat)[:3, 3])
            #         helper_x_axis = part_pose_mat[:3, 2]
            #         if np.abs(np.dot(helper_x_axis,[0, 0, -1]))<0.8:
            #             helper_y_axis = np.cross([0, 0, -1], helper_x_axis)
            #             helper_z_axis = np.cross(helper_x_axis, helper_y_axis)
            #             if helper_z_axis[2] > 0:
            #                 helper_y_axis = -1*helper_y_axis
            #                 helper_z_axis = -1*helper_z_axis
            #             hand_pose_mat = left_hand_pose_mat if action[1] == 'left' else right_hand_pose_mat
            #             distance = np.linalg.norm(np.array(local_helper_pos)-hand_pose_mat[:3, 3], axis=-1)
            #             helper_pos = np.array(local_helper_pos[np.argmin(distance)][:3])
            #             final_helper_pose_mat = np.zeros((4, 4))
            #             final_helper_pose_mat[3, 3] = 1
            #             final_helper_pose_mat[:3, 3] = helper_pos
            #             final_helper_pose_mat[:3, 0] = helper_x_axis
            #             final_helper_pose_mat[:3, 1] = helper_y_axis
            #             final_helper_pose_mat[:3, 2] = helper_z_axis
            #             obj_grasp_mat = final_helper_pose_mat
            #             self.hold_offset = 0.01
            #             found_downwards_grasppose = True
            # if not found_downwards_grasppose:
            #     print('cannot find downwards grasppose')
<<<<<<< HEAD
            self.tried_pose.append(obj_grasp_mat)
            # 2. plus offset to gripper_base which is end effector in controller, add other offsets for pre- and post- grasp pose
            obj2eef_mat = self.left_obj2eef_mat if action[1] == 'left' else self.right_obj2eef_mat
            grasp_pose_mat = obj_grasp_mat.dot(obj2eef_mat)
            grasp_pose_mat[:3, -1] += self.hold_offset * grasp_pose_mat[:3, 2]
            grasp_pose = T.mat2pose(grasp_pose_mat)
            pre_eef_grasp_pose_mat = grasp_pose_mat.copy()
            pre_eef_grasp_pose_mat[:3, -1] -= self.grasp_offset * pre_eef_grasp_pose_mat[:3, 2]
            pre_grasp_pose = T.mat2pose(pre_eef_grasp_pose_mat)
            post_grasp_pose_mat = grasp_pose_mat.copy()
            post_grasp_pose_mat[:3, -1] -= self.lift_offset * post_grasp_pose_mat[:3, 2] # lift in world frame
            post_grasp_pose = T.mat2pose(post_grasp_pose_mat)
            target_pose_mat = self.default_eef_mat[action[1]]
            target_pose = T.mat2pose(target_pose_mat)
            self._action_sequence.append(("Baxter6DPoseController", (action[1], target_pose[0], target_pose[1], 1e-3)))
            self._action_sequence.append(("Baxter6DPoseController", (action[1], pre_grasp_pose[0], pre_grasp_pose[1])))
            self._action_sequence.append(("Baxter6DPoseController", (action[1], grasp_pose[0], grasp_pose[1])))
            self._action_sequence.append(("close-gripper", action[1]))
            self._action_sequence.append(("Baxter6DPoseController", (action[1], post_grasp_pose[0], post_grasp_pose[1])))
        elif action[0] in ['connect', 'insert', 'screw']:  # todo: develop rotation controller for screw motion
=======

            # self.tried_pose.append(obj_grasp_mat)
            # # 2. plus offset to gripper_base which is end effector in controller, add other offsets for pre- and post- grasp pose
            # obj2eef_mat = self.left_obj2eef_mat if action[1] == 'left' else self.right_obj2eef_mat
            # grasp_pose_mat = obj_grasp_mat.dot(obj2eef_mat)
            # grasp_pose_mat[:3, -1] += self.hold_offset * grasp_pose_mat[:3, 2]
            # grasp_pose = T.mat2pose(grasp_pose_mat)
            # pre_eef_grasp_pose_mat = grasp_pose_mat.copy()
            # pre_eef_grasp_pose_mat[:3, -1] -= self.grasp_offset * pre_eef_grasp_pose_mat[:3, 2]
            # pre_grasp_pose = T.mat2pose(pre_eef_grasp_pose_mat)
            # post_grasp_pose_mat = grasp_pose_mat.copy()
            # post_grasp_pose_mat[:3, -1] -= self.lift_offset * post_grasp_pose_mat[:3, 2] # lift in world frame
            # post_grasp_pose = T.mat2pose(post_grasp_pose_mat)
            # target_pose_mat = self.default_eef_mat[action[1]]
            # target_pose = T.mat2pose(target_pose_mat)
            # self._action_sequence.append(("Baxter6DPoseController", (action[1], target_pose[0], target_pose[1], 1e-3)))
            # self._action_sequence.append(("Baxter6DPoseController", (action[1], pre_grasp_pose[0], pre_grasp_pose[1])))
            # self._action_sequence.append(("Baxter6DPoseController", (action[1], grasp_pose[0], grasp_pose[1])))
            # self._action_sequence.append(("close-gripper", action[1]))
            # self._action_sequence.append(("Baxter6DPoseController", (action[1], post_grasp_pose[0], post_grasp_pose[1])))
        elif action[0] in ['connect', 'screw']:  # todo: develop rotation controller for screw motion
>>>>>>> 8889bcf3
            m_site = action[2]
            t_site = action[3]
            target_site_qpos = self._site_xpos_xquat(t_site)
            moving_site_qpos = self._site_xpos_xquat(m_site)

            target_site_qpos_mat = T.pose_in_A_to_pose_in_B(T.pose2mat((target_site_qpos[:3], target_site_qpos[3:])),
                                                            self.world_pose_in_base)
            moving_site_qpos_mat = T.pose_in_A_to_pose_in_B(T.pose2mat((moving_site_qpos[:3], moving_site_qpos[3:])),
                                                            self.world_pose_in_base)

            # translation = target_site_qpos[:3] - moving_site_qpos[:3]
            # m_site_id = self.sim.model.site_name2id(m_site)
            # m_body_id = self.sim.model.site_bodyid[m_site_id]
            # m_body_name = self.sim.model.body_names[m_body_id]
            # new_pos, new_quat = T.transform_to_target_quat(moving_site_qpos, self._get_qpos(m_body_name), target_site_qpos[3:])
            translation = target_site_qpos_mat[:3, 3] - moving_site_qpos_mat[:3, 3]
            rotation = (target_site_qpos_mat[:3, :3]).transpose().dot(moving_site_qpos_mat[:3, :3])
            left_distance = np.linalg.norm(np.array(moving_site_qpos_mat)[:3, 3]-left_hand_pose_mat[:3, 3], axis=-1)
            right_distance = np.linalg.norm(np.array(moving_site_qpos_mat)[:3, 3]-right_hand_pose_mat[:3, 3], axis=-1)
            action[1] = 'left' if left_distance < right_distance else 'right'
            hand_pose_mat = left_hand_pose_mat if action[1] == 'left' else right_hand_pose_mat
            target_hand_pose_mat = hand_pose_mat.copy()
            target_hand_pose_mat[:3, 3] += translation
            # target_hand_pose_mat[:3,:3] = T.pose2mat((new_pos,new_quat))[:3, :3].dot(target_hand_pose_mat[:3,:3])
            target_hand_pose_mat[:3, :3] = rotation.dot(target_hand_pose_mat[:3, :3])
            pre_target_hand_pose_mat = target_hand_pose_mat.copy()
            pre_target_hand_pose_mat[:3, -1] -= self.grasp_offset * pre_target_hand_pose_mat[:3, 2]
            pre_target_hand_pose = T.mat2pose(pre_target_hand_pose_mat)
            target_hand_pose = T.mat2pose(target_hand_pose_mat)
            self._action_sequence.append(
                ("Baxter6DPoseController", (action[1], pre_target_hand_pose[0], pre_target_hand_pose[1])))
            self._action_sequence.append(
                ("Baxter6DPoseController", (action[1], target_hand_pose[0], target_hand_pose[1])))
            self._action_sequence.append(("connect", " "))
        elif action[0] == 'side':
            target_pose_mat = self.side_eef_mat[action[1]]
            target_pose = T.mat2pose(target_pose_mat)
            self._action_sequence.append(("open-gripper", action[1]))
            self._action_sequence.append(
                ("Baxter6DPoseController", (action[1], target_pose[0], target_pose[1])))
        success = self.one_action(self._action_sequence)

        return success

    def one_action(self, _action_sequence):
        ### ACTION SEQUENCE ###
        # start action sequence
        print("FurnitureBaxterAssemblyEnv: Starting action sequence")
        success = True
        # perform action sequence
        for i in range(len(_action_sequence)):
            print("FurnitureBaxterAssemblyEnv: Starting action %d of %d" % (i+1, len(_action_sequence)))

            if not success:
                break
            # set up action
            action = _action_sequence[i]
            run = ""
            if action[0] == "Baxter6DPoseController":
                if len(action[1])==3:
                    control_arm, goal_pos, goal_quat = action[1]
                    self._controller = Baxter6DPoseController(
                        bullet_data_path=os.path.join(env.models.assets_root, "bullet_data"),
                        robot_jpos_getter=self._robot_jpos_getter,
                        verbose=False
                    )
                else:
                    control_arm, goal_pos, goal_quat, potential = action[1]
                    self._controller = Baxter6DPoseController(
                        bullet_data_path=os.path.join(env.models.assets_root, "bullet_data"),
                        robot_jpos_getter=self._robot_jpos_getter,
                        verbose=False, potential_threshold = potential
                    )
                self._controller.set_goal(control_arm, goal_pos, goal_quat)
                self._controller.set_arm_speed(8)
                run = "controller"
            elif action[0] == "Baxter3DPositionController":
                control_arm, goal_pos, goal_quat = action[1]
                self._controller = Baxter3DPositionController(
                    bullet_data_path=os.path.join(env.models.assets_root, "bullet_data"),
                    robot_jpos_getter=self._robot_jpos_getter,
                    verbose=False
                )
                self._controller.set_goal(control_arm, goal_pos, goal_quat)
                run = "controller"
            elif action[0] == "BaxterAlignmentController":
                control_arm, ee_axis, align_pos = action[1]
                self._controller = BaxterAlignmentController(
                    bullet_data_path=os.path.join(env.models.assets_root, "bullet_data"),
                    robot_jpos_getter=self._robot_jpos_getter,
                    verbose=False
                )
                self._controller.set_goal(control_arm, ee_axis, align_pos)
                run = "controller"
            elif action[0] == "BaxterRotationController":
                control_arm, rotation = action[1]
                self._controller = BaxterRotationController(
                    bullet_data_path=os.path.join(env.models.assets_root, "bullet_data"),
                    robot_jpos_getter=self._robot_jpos_getter,
                    verbose=False
                )
                self._controller.set_goal(control_arm, rotation)
                run = "controller"
            elif action[0] == "close-gripper":
                control_arm = action[1]
                if control_arm == "left":
                    self.gripper_grabs[1] = 1
                elif control_arm == "right":
                    self.gripper_grabs[0] = 1
                else:
                    print("FurnitureBaxterAssemblyEnv: unrecognized arm %s" % control_arm)
                    raise NameError
                run = "gripper"
            elif action[0] == "open-gripper":
                control_arm = action[1]
                if control_arm == "left":
                    self.gripper_grabs[1] = -1
                elif control_arm == "right":
                    self.gripper_grabs[0] = -1
                else:
                    print("FurnitureBaxterAssemblyEnv: unrecognized arm %s" % control_arm)
                    raise NameError
                run = "gripper"
            elif action[0] == "connect":
                run = "connect"
            else:
                print("FurnitureBaxterAssemblyEnv: unrecognized action %s" % action[0])
                raise NameError

            # perform action
            if run == "controller":
                # run controller
                potentials = np.ones(20)
                num_moving = 0
                while not self._controller.objective_met:
                    # set flag so unity will update
                    self._unity_updated = False
                    # compute controller update
                    velocities = self._controller.get_control()
                    # perform controller command
                    self.perform_command(velocities, self.gripper_grabs, True)
                    if (np.array(self.gripper_grabs)==1).any():
                        l_finger_tip = self.pose_in_base_from_name('l_gripper_l_finger_tip') if control_arm == "left" else self.pose_in_base_from_name('r_gripper_l_finger_tip')
                        r_finger_tip = self.pose_in_base_from_name('l_gripper_r_finger_tip') if control_arm == "left" else self.pose_in_base_from_name('r_gripper_r_finger_tip')
                        if np.linalg.norm(l_finger_tip[:3, 3] - r_finger_tip[:3, 3])<2e-2:
                            success = False
                            print("********** no success because of finger tips **********")
                            self.action_times -= 1
                            break
                    # render
                    self.vr.add(self.render('rgb_array'))
                    potentials[num_moving%20] = self._controller.potential()
                    if np.std(potentials) <= 1e-7 or np.all(np.diff(potentials) > 0):
                        success = False
                        print("********** no success because of potentials **********")
                        if np.std(potentials) <= 1e-7:
                            print("no movement")
                        else:
                            print("potentials increasing")
                        break
                    num_moving += 1
            elif run == "gripper":
                # set flag so unity will update
                self._unity_updated = False
                # set velocities to 0 for arm joints
                velocities = np.zeros(14)
                # perform command
                self.perform_command(velocities, self.gripper_grabs, False)
                # render
                self.vr.add(self.render('rgb_array'))
                # sleep
                time.sleep(2)
            else: # run == "connect":
                # set flag so unity will update
                self._unity_updated = False
                # perform connection
                self.perform_connection()
                # render
                self.vr.add(self.render('rgb_array'))

            print("FurnitureBaxterAssemblyEnv: finished action %s" % action[0])
        if success:
            print("FurnitureBaxterAssemblyEnv: Goal met!")
        else:
            print("This step is unfinished.")
        time.sleep(2)
        return success
    """
    Performs the given controller command.
    Copied from part of _step_continuous() function in furniture.py

    @param velocities, the change in configuration induced by the controller
    @param gripper_grabs, flags indicating whether [right, left] grippers have closed
        where 1 means gripper is closed and -1 means gripper is open
    @param controller_velocities, a boolean indicating whether to update velocities using a controller
    """
    def perform_command(self, velocities, gripper_grabs, controller_velocities=True):
        # set up low action
        low_action = np.concatenate([velocities, gripper_grabs])

        # keep trying to reach the target in a closed-loop
        ctrl = self._setup_action(low_action)
        for i in range(self._action_repeat):
                self._do_simulation(ctrl)
                
                if i + 1 < self._action_repeat:
                    if controller_velocities:
                        velocities = self._controller.get_control()
                    low_action = np.concatenate([velocities, gripper_grabs])
                    ctrl = self._setup_action(low_action)

        return

    """
    Perform connection between two parts.
    Copied from part of _step_continuous() function in furniture.py
    """
    def perform_connection(self):
        num_hands = 2
        for i in range(num_hands):
            touch_left_finger = {}
            touch_right_finger = {}
            for body_id in self._object_body_ids:
                touch_left_finger[body_id] = False
                touch_right_finger[body_id] = False

            for j in range(self.sim.data.ncon):
                c = self.sim.data.contact[j]
                body1 = self.sim.model.geom_bodyid[c.geom1]
                body2 = self.sim.model.geom_bodyid[c.geom2]
                if c.geom1 in self.l_finger_geom_ids[i] and body2 in self._object_body_ids:
                    touch_left_finger[body2] = True
                if body1 in self._object_body_ids and c.geom2 in self.l_finger_geom_ids[i]:
                    touch_left_finger[body1] = True

                if c.geom1 in self.r_finger_geom_ids[i] and body2 in self._object_body_ids:
                    touch_right_finger[body2] = True
                if body1 in self._object_body_ids and c.geom2 in self.r_finger_geom_ids[i]:
                    touch_right_finger[body1] = True

            for body_id in self._object_body_ids:
                if touch_left_finger[body_id] and touch_right_finger[body_id]:
                    if self._debug:
                        print('try connect')
                    result = self._try_connect(self.sim.model.body_id2name(body_id))
                    print("connection result: ", result)
                    if result:
                        return
                    break

    """
    Computes the distances between current end-effector pose and possible part grasp poses.
    Note: distance is computed based on position and rotation, since positions of the grasp poses will
          be the same for any poses defined on the same local point on the object.

    @param grasp_pose_mats, a list of part grasp poses in base frame
    @param control_arm, the arm being controlled for this action
    @return a list of (dist, pose) tuples, sorted by distance
    """
    def compute_grasp_pose_distances(self, grasp_pose_mats, control_arm):
        # initialize list of (dist, pose) tuples
        dists_poses = []

        # get current pose of end-effector on given control arm
        if control_arm == "left":
            ee_pose_mat = self.pose_in_base_from_name('left_gripper_base')
        else: # control_arm == "right"
            ee_pose_mat = self.pose_in_base_from_name('right_gripper_base')
        
        # get end-effector position and quaternion
        ee_pos, ee_quat = T.mat2pose(ee_pose_mat)

        # compute distance to each grasp pose
        for grasp_pose in grasp_pose_mats:
            # get object position and quaternion
            obj_pos, obj_quat = T.mat2pose(grasp_pose)

            # compute difference between current and goal pose
            dist_pos = np.linalg.norm(ee_pos - obj_pos)
            dist_quat = Quaternion.distance(Quaternion(ee_quat), Quaternion(obj_quat))
            dist_quat = min(dist_quat, math.pi - dist_quat)
            dist = dist_pos + dist_quat
            if self.debug:
                print("total distance: %f, position distance: %f, rotation distance: %f"
                    % (dist, dist_pos, dist_quat)
                )

            # add distance and pose to list of tuples
            dists_poses.append((dist, grasp_pose))

        # sort grasp poses by shortest distance
        dists_poses.sort()

        return dists_poses

    """
    Computes the distances between current end-effector pose and possible part pre-grasp poses.
    Note: distance is computed based on position only, since pre-grasp poses are defined off the object
          along the approach axis.

    @param pregrasp_grasp_pose_mats, a list of part (pregrasp, grasp) pose tuples in base frame
    @param control_arm, the arm being controlled for this action
    @return a list of (dist, pregrasp pose, grasp pose) tuples, sorted by distance
    """
    def compute_pregrasp_pose_distances(self, pregrasp_grasp_pose_mats, control_arm):
        # initialize list of (dist, pregrasp pose, grasp pose) tuples
        dists_poses = []

        # get current pose of end-effector on given control arm
        if control_arm == "left":
            ee_pose_mat = self.pose_in_base_from_name('left_gripper_base')
        else: # control_arm == "right"
            ee_pose_mat = self.pose_in_base_from_name('right_gripper_base')
        
        # get end-effector position and quaternion
        ee_pos, ee_quat = T.mat2pose(ee_pose_mat)

        # compute distance to each grasp pose
        for pregrasp_pose, grasp_pose in pregrasp_grasp_pose_mats:
            # get object position and quaternion
            pregrasp_obj_pos, pregrasp_obj_quat = T.mat2pose(pregrasp_pose)
            grasp_obj_pos, grasp_obj_quat = T.mat2pose(grasp_pose)

            # compute difference between current and pregrasp pose
            dist_pos = np.linalg.norm(ee_pos - pregrasp_obj_pos)
            # dist_quat = Quaternion.distance(Quaternion(ee_quat), Quaternion(pregrasp_obj_quat))
            # dist_quat = min(dist_quat, math.pi - dist_quat)
            dist_quat = np.arccos(np.dot(ee_pose_mat[2, :2], pregrasp_pose[2, :2]))  # change to z-axis angle difference
            dist = dist_pos + dist_quat
            if self.debug:
                print("total distance: %f, position distance: %f, rotation distance: %f"
                    % (dist, dist_pos, dist_quat)
                )

            # add distance and pose to list of tuples
            dists_poses.append((dist_pos, pregrasp_pose, grasp_pose))

        # sort grasp poses by shortest distance
        dists_poses.sort()

        return dists_poses

"""
Main function; will not be called when environment is constructed from appropriate demo
"""
def main():
    import argparse
    import config.furniture as furniture_config
    from util import str2bool

    parser = argparse.ArgumentParser()
    furniture_config.add_argument(parser)

    # change default config for Baxter
    parser.add_argument('--seed', type=int, default=None)
    parser.add_argument('--debug', type=str2bool, default=False)

    parser.set_defaults(render=True)

    config, unparsed = parser.parse_known_args()
    config.furniture_name = 'swivel_chair_0700' # 
    config.record_video = False
    config.live_connect_coppeliasim = False
    config.grasp_pose_json_file = 'default_furniture_grasp_poses.json'
    # config.seed = np.random.randint(low=0, high=100000)
        
    # create an environment and run manual control of Baxter environment
    env = FurnitureBaxterAssemblyEnv(config)
    env.run_controller(config)

if __name__ == "__main__":
    main()<|MERGE_RESOLUTION|>--- conflicted
+++ resolved
@@ -97,11 +97,7 @@
             'chair_bernhard_0146': [-0.1, 0.1],
             'desk_mikael_1064': [-0.3, 0.3],
             'shelf_ivar_0678': [-0.2, 0.2],
-<<<<<<< HEAD
-            'swivel_chair_0700': [0.0, 0.2],
-=======
-            'swivel_chair_0700': [-0.15, 0.05],
->>>>>>> 8889bcf3
+            'swivel_chair_0700': [-0.15, 0.05], # [0.0, 0.2]
             'table_klubbo_0743': [-0.3, 0.3],
             'table_lack_0825': [-0.2, 0.2]
         }
@@ -297,58 +293,26 @@
             ws_grasp_pose_mat = [T.pose_in_A_to_pose_in_B(grasp_pose_mat0, part_pose_mat) for grasp_pose_mat0 in local_grasp_pose_mat]
             found_downwards_grasppose = False
 
-<<<<<<< HEAD
-=======
-            # TODO TODO TODO check computation of pregarsp poses; Emily copied this from down below
             obj2eef_mat = self.left_gripper_base2eef_mat if action[1] == 'left' else self.right_gripper_base2eef_mat
->>>>>>> 8889bcf3
             # initialize list of pregrasp, grasp pose tuples
             pregrasp_grasp_pose_mats = []
             # compute pregrasp pose for each possible grasp pose
             for obj_grasp_mat in ws_grasp_pose_mat:
-<<<<<<< HEAD
-                obj2eef_mat = self.left_obj2eef_mat if action[1] == 'left' else self.right_obj2eef_mat
                 grasp_pose_mat = obj_grasp_mat.dot(obj2eef_mat)
+                pre_eef_grasp_pose_mat = grasp_pose_mat.copy()
                 grasp_pose_mat[:3, -1] += self.hold_offset * grasp_pose_mat[:3, 2]
-                grasp_pose = T.mat2pose(grasp_pose_mat)
-=======
-                # copied from down below; check this?
-                grasp_pose_mat = obj_grasp_mat.dot(obj2eef_mat)
->>>>>>> 8889bcf3
-                pre_eef_grasp_pose_mat = grasp_pose_mat.copy()
-                # TODO isn't grasp pose already in base frame? what is this transformation doing?
-                #  KZ: The position transfered to the controller is used for the 'gripper base'. We need a transformation betwwen the end-effector and 'gripper base'.
-                grasp_pose_mat[:3, -1] += self.hold_offset * grasp_pose_mat[:3, 2] # TODO does this account for not-downward grasps?  how do we determine what dimension to apply offset to?
-                # grasp_pose = T.mat2pose(grasp_pose_mat)
                 pre_eef_grasp_pose_mat[:3, -1] -= self.grasp_offset * pre_eef_grasp_pose_mat[:3, 2]
-<<<<<<< HEAD
-                pregrasp_grasp_pose_mats.append((pre_eef_grasp_pose_mat, obj_grasp_mat))
-=======
                 pregrasp_grasp_pose_mats.append((pre_eef_grasp_pose_mat, grasp_pose_mat))
->>>>>>> 8889bcf3
 
             dists_poses = self.compute_pregrasp_pose_distances(pregrasp_grasp_pose_mats, action[1])
             print("poses and grasps: ")
             for i in range(len(dists_poses)):
                 print("pose %d, distance %f" % (i, dists_poses[i][0]))
-<<<<<<< HEAD
 
             # select grasp poses by distance
-            for dist, pregrasp_pose, obj_pose in dists_poses:
-                # check if grasp pose has been tried before
-                previously_tried_pose = False
-                if len(self.tried_pose) != 0:
-                    for t_p in self.tried_pose:
-                        if np.all(np.abs(obj_pose - t_p) < 1e-10):
-                            previously_tried_pose = True
-                # if not tried before, try grasp pose
-                if not previously_tried_pose:
-                    print("trying grasp pose closest to %s arm, distance: %f" % (action[1], dist))
-                    obj_grasp_mat = obj_pose
-=======
             tried_pose_threshold = 0.01
             for dist, pregrasp_pose_mat, grasp_pose_mat in dists_poses:
-                find_pose = True
+                previously_tried_pose = False
                 # check whether the current grasp pose is tried or not
                 grasp_pose = T.mat2pose(grasp_pose_mat)
                 for t_p in self.tried_pose:
@@ -357,10 +321,11 @@
                     dist_quat = min(dist_quat, math.pi - dist_quat)
                     tried_pose_dist = dist_pos + dist_quat
                     if tried_pose_dist < tried_pose_threshold:
-                        find_pose = False
-                if find_pose:
->>>>>>> 8889bcf3
+                        previously_tried_pose = True
+                if not previously_tried_pose:
+                    print("trying grasp pose closest to %s arm, distance: %f" % (action[1], dist))
                     break
+
             self.tried_pose.append(grasp_pose)
             default_pose_mat = self.default_eef_mat[action[1]]
             default_pose = T.mat2pose(default_pose_mat)
@@ -415,28 +380,6 @@
             #             found_downwards_grasppose = True
             # if not found_downwards_grasppose:
             #     print('cannot find downwards grasppose')
-<<<<<<< HEAD
-            self.tried_pose.append(obj_grasp_mat)
-            # 2. plus offset to gripper_base which is end effector in controller, add other offsets for pre- and post- grasp pose
-            obj2eef_mat = self.left_obj2eef_mat if action[1] == 'left' else self.right_obj2eef_mat
-            grasp_pose_mat = obj_grasp_mat.dot(obj2eef_mat)
-            grasp_pose_mat[:3, -1] += self.hold_offset * grasp_pose_mat[:3, 2]
-            grasp_pose = T.mat2pose(grasp_pose_mat)
-            pre_eef_grasp_pose_mat = grasp_pose_mat.copy()
-            pre_eef_grasp_pose_mat[:3, -1] -= self.grasp_offset * pre_eef_grasp_pose_mat[:3, 2]
-            pre_grasp_pose = T.mat2pose(pre_eef_grasp_pose_mat)
-            post_grasp_pose_mat = grasp_pose_mat.copy()
-            post_grasp_pose_mat[:3, -1] -= self.lift_offset * post_grasp_pose_mat[:3, 2] # lift in world frame
-            post_grasp_pose = T.mat2pose(post_grasp_pose_mat)
-            target_pose_mat = self.default_eef_mat[action[1]]
-            target_pose = T.mat2pose(target_pose_mat)
-            self._action_sequence.append(("Baxter6DPoseController", (action[1], target_pose[0], target_pose[1], 1e-3)))
-            self._action_sequence.append(("Baxter6DPoseController", (action[1], pre_grasp_pose[0], pre_grasp_pose[1])))
-            self._action_sequence.append(("Baxter6DPoseController", (action[1], grasp_pose[0], grasp_pose[1])))
-            self._action_sequence.append(("close-gripper", action[1]))
-            self._action_sequence.append(("Baxter6DPoseController", (action[1], post_grasp_pose[0], post_grasp_pose[1])))
-        elif action[0] in ['connect', 'insert', 'screw']:  # todo: develop rotation controller for screw motion
-=======
 
             # self.tried_pose.append(obj_grasp_mat)
             # # 2. plus offset to gripper_base which is end effector in controller, add other offsets for pre- and post- grasp pose
@@ -458,7 +401,6 @@
             # self._action_sequence.append(("close-gripper", action[1]))
             # self._action_sequence.append(("Baxter6DPoseController", (action[1], post_grasp_pose[0], post_grasp_pose[1])))
         elif action[0] in ['connect', 'screw']:  # todo: develop rotation controller for screw motion
->>>>>>> 8889bcf3
             m_site = action[2]
             t_site = action[3]
             target_site_qpos = self._site_xpos_xquat(t_site)
@@ -786,7 +728,7 @@
             dist_pos = np.linalg.norm(ee_pos - pregrasp_obj_pos)
             # dist_quat = Quaternion.distance(Quaternion(ee_quat), Quaternion(pregrasp_obj_quat))
             # dist_quat = min(dist_quat, math.pi - dist_quat)
-            dist_quat = np.arccos(np.dot(ee_pose_mat[2, :2], pregrasp_pose[2, :2]))  # change to z-axis angle difference
+            dist_quat = np.arccos(np.dot(ee_pose_mat[2, :2], pregrasp_pose[2, :2])) # change to z-axis angle difference
             dist = dist_pos + dist_quat
             if self.debug:
                 print("total distance: %f, position distance: %f, rotation distance: %f"
@@ -794,7 +736,7 @@
                 )
 
             # add distance and pose to list of tuples
-            dists_poses.append((dist_pos, pregrasp_pose, grasp_pose))
+            dists_poses.append((dist, pregrasp_pose, grasp_pose))
 
         # sort grasp poses by shortest distance
         dists_poses.sort()
@@ -819,7 +761,7 @@
     parser.set_defaults(render=True)
 
     config, unparsed = parser.parse_known_args()
-    config.furniture_name = 'swivel_chair_0700' # 
+    config.furniture_name = 'swivel_chair_0700'
     config.record_video = False
     config.live_connect_coppeliasim = False
     config.grasp_pose_json_file = 'default_furniture_grasp_poses.json'
