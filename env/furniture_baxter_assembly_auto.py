--- conflicted
+++ resolved
@@ -285,7 +285,6 @@
     def single_action(self, config, action):
         left_hand_pose_mat = self.pose_in_base_from_name('left_gripper_base')
         right_hand_pose_mat = self.pose_in_base_from_name('right_gripper_base')
-<<<<<<< HEAD
         self.tried_pose = []
         self.action_times = 0
         success = False
@@ -472,176 +471,6 @@
                 else:
                     print(action[0],' cannot finish')
                 break
-=======
-        if action[0] == 'grasp':
-            self.gripper_grabs = [-1, -1]
-            # 1. object part grasp pose transformed to workspace coordinate
-            part = action[2]
-            partname = part[part.rfind('_') + 1:]
-            local_grasp_pose = self.grasp_pose_dict[self.object][part]
-            part_pose_mat = self.pose_in_base_from_name(part)
-            left_distance = np.linalg.norm(np.array(part_pose_mat)[:3, 3]-left_hand_pose_mat[:3, 3], axis=-1)
-            right_distance = np.linalg.norm(np.array(part_pose_mat)[:3, 3]-right_hand_pose_mat[:3, 3], axis=-1)
-            # if action_times % 2 == 0:
-            #     action[1] = 'left' if left_distance < right_distance else 'right'
-            # else:
-            #     action[1] = 'right' if left_distance < right_distance else 'left'
-            action[1] = 'left' if left_distance < right_distance else 'right'
-            num_grasps = self.num_grasp_poses[self.object][part]['grasp_poses']
-            local_grasp_pose_mat = [T.pose2mat((pose[:3], pose[3:])) for pose in local_grasp_pose[:num_grasps]]
-            ws_grasp_pose_mat = [T.pose_in_A_to_pose_in_B(grasp_pose_mat0, part_pose_mat) for grasp_pose_mat0 in local_grasp_pose_mat]
-            found_downwards_grasppose = False
-
-            obj2eef_mat = self.left_gripper_base2eef_mat if action[1] == 'left' else self.right_gripper_base2eef_mat
-            # initialize list of pregrasp, grasp pose tuples
-            pregrasp_grasp_pose_mats = []
-            # compute pregrasp pose for each possible grasp pose
-            for obj_grasp_mat in ws_grasp_pose_mat:
-                grasp_pose_mat = obj_grasp_mat.dot(obj2eef_mat)
-                pre_eef_grasp_pose_mat = grasp_pose_mat.copy()
-                grasp_pose_mat[:3, -1] += self.hold_offset * grasp_pose_mat[:3, 2]
-                pre_eef_grasp_pose_mat[:3, -1] -= self.grasp_offset * pre_eef_grasp_pose_mat[:3, 2]
-                pregrasp_grasp_pose_mats.append((pre_eef_grasp_pose_mat, grasp_pose_mat))
-
-            dists_poses = self.compute_pregrasp_pose_distances(pregrasp_grasp_pose_mats, action[1])
-            print("poses and grasps: ")
-            for i in range(len(dists_poses)):
-                print("pose %d, distance %f" % (i, dists_poses[i][0]))
-
-            # select grasp poses by distance
-            tried_pose_threshold = 0.01
-            for dist, pregrasp_pose_mat, grasp_pose_mat in dists_poses:
-                previously_tried_pose = False
-                # check whether the current grasp pose is tried or not
-                grasp_pose = T.mat2pose(grasp_pose_mat)
-                for t_p in self.tried_pose:
-                    dist_pos = np.linalg.norm(grasp_pose[0] - t_p[0])
-                    dist_quat = Quaternion.distance(Quaternion(grasp_pose[1]), Quaternion(t_p[1]))
-                    dist_quat = min(dist_quat, math.pi - dist_quat)
-                    tried_pose_dist = dist_pos + dist_quat
-                    if tried_pose_dist < tried_pose_threshold:
-                        previously_tried_pose = True
-                if not previously_tried_pose:
-                    print("trying grasp pose closest to %s arm, distance: %f" % (action[1], dist))
-                    break
-
-            self.tried_pose.append(grasp_pose)
-            default_pose_mat = self.default_eef_mat[action[1]]
-            default_pose = T.mat2pose(default_pose_mat)
-            pre_grasp_pose = T.mat2pose(pregrasp_pose_mat)
-            post_grasp_pose_mat = grasp_pose_mat.copy()
-            post_grasp_pose_mat[:3, -1] -= self.lift_offset * post_grasp_pose_mat[:3, 2]  # lift in world frame
-            post_grasp_pose = T.mat2pose(post_grasp_pose_mat)
-            self._action_sequence.append(("Baxter6DPoseController", (action[1], default_pose[0], default_pose[1], 1e-3)))
-            self._action_sequence.append(("Baxter6DPoseController", (action[1], pre_grasp_pose[0] + [0, 0, 0.15], pre_grasp_pose[1])))
-            self._action_sequence.append(("Baxter6DPoseController", (action[1], pre_grasp_pose[0], pre_grasp_pose[1])))
-            self._action_sequence.append(("Baxter6DPoseController", (action[1], grasp_pose[0], grasp_pose[1])))
-            self._action_sequence.append(("close-gripper", action[1]))
-            self._action_sequence.append( ("Baxter6DPoseController", (action[1], post_grasp_pose[0], post_grasp_pose[1])))
-
-            # TODO TODO TODO uncomment later; Xiaotong's original grasp selection
-            # for obj_grasp_mat in ws_grasp_pose_mat:
-            #     # if obj_grasp_mat[2, 3] < 0:  # drop poses that are too low
-            #     #     continue
-            #     if obj_grasp_mat[2, 2] < -0.8:  # select grasp poses that has z axis pointing downwards
-            #         if len(self.tried_pose) != 0:
-            #             for t_p in self.tried_pose:
-            #                 if np.linalg.norm(obj_grasp_mat[:3, 3] - t_p[:3, 3]) < 1e-1:
-            #                     continue
-            #         found_downwards_grasppose = True
-            #         break
-            # TODO TODO TODO uncomment later; Xiaotong's code for using helper poses
-            # if not found_downwards_grasppose:
-            #     # using helper pose
-            #     if config.furniture_name == 'swivel_chair_0700': # swivel chair
-            #         local_helper_pose = local_grasp_pose[num_grasps:]
-            #         local_helper_pos = []
-            #         for h in local_helper_pose:
-            #             local_helper_pos.append(T.pose_in_A_to_pose_in_B(T.pose2mat((h[:3], h[3:])), part_pose_mat)[:3, 3])
-            #         helper_x_axis = part_pose_mat[:3, 2]
-            #         if np.abs(np.dot(helper_x_axis,[0, 0, -1]))<0.8:
-            #             helper_y_axis = np.cross([0, 0, -1], helper_x_axis)
-            #             helper_z_axis = np.cross(helper_x_axis, helper_y_axis)
-            #             if helper_z_axis[2] > 0:
-            #                 helper_y_axis = -1*helper_y_axis
-            #                 helper_z_axis = -1*helper_z_axis
-            #             hand_pose_mat = left_hand_pose_mat if action[1] == 'left' else right_hand_pose_mat
-            #             distance = np.linalg.norm(np.array(local_helper_pos)-hand_pose_mat[:3, 3], axis=-1)
-            #             helper_pos = np.array(local_helper_pos[np.argmin(distance)][:3])
-            #             final_helper_pose_mat = np.zeros((4, 4))
-            #             final_helper_pose_mat[3, 3] = 1
-            #             final_helper_pose_mat[:3, 3] = helper_pos
-            #             final_helper_pose_mat[:3, 0] = helper_x_axis
-            #             final_helper_pose_mat[:3, 1] = helper_y_axis
-            #             final_helper_pose_mat[:3, 2] = helper_z_axis
-            #             obj_grasp_mat = final_helper_pose_mat
-            #             self.hold_offset = 0.01
-            #             found_downwards_grasppose = True
-            # if not found_downwards_grasppose:
-            #     print('cannot find downwards grasppose')
-
-            # self.tried_pose.append(obj_grasp_mat)
-            # # 2. plus offset to gripper_base which is end effector in controller, add other offsets for pre- and post- grasp pose
-            # obj2eef_mat = self.left_obj2eef_mat if action[1] == 'left' else self.right_obj2eef_mat
-            # grasp_pose_mat = obj_grasp_mat.dot(obj2eef_mat)
-            # grasp_pose_mat[:3, -1] += self.hold_offset * grasp_pose_mat[:3, 2]
-            # grasp_pose = T.mat2pose(grasp_pose_mat)
-            # pre_eef_grasp_pose_mat = grasp_pose_mat.copy()
-            # pre_eef_grasp_pose_mat[:3, -1] -= self.grasp_offset * pre_eef_grasp_pose_mat[:3, 2]
-            # pre_grasp_pose = T.mat2pose(pre_eef_grasp_pose_mat)
-            # post_grasp_pose_mat = grasp_pose_mat.copy()
-            # post_grasp_pose_mat[:3, -1] -= self.lift_offset * post_grasp_pose_mat[:3, 2] # lift in world frame
-            # post_grasp_pose = T.mat2pose(post_grasp_pose_mat)
-            # target_pose_mat = self.default_eef_mat[action[1]]
-            # target_pose = T.mat2pose(target_pose_mat)
-            # self._action_sequence.append(("Baxter6DPoseController", (action[1], target_pose[0], target_pose[1], 1e-3)))
-            # self._action_sequence.append(("Baxter6DPoseController", (action[1], pre_grasp_pose[0], pre_grasp_pose[1])))
-            # self._action_sequence.append(("Baxter6DPoseController", (action[1], grasp_pose[0], grasp_pose[1])))
-            # self._action_sequence.append(("close-gripper", action[1]))
-            # self._action_sequence.append(("Baxter6DPoseController", (action[1], post_grasp_pose[0], post_grasp_pose[1])))
-        elif action[0] in ['connect', 'screw']:  # todo: develop rotation controller for screw motion
-            m_site = action[2]
-            t_site = action[3]
-            target_site_qpos = self._site_xpos_xquat(t_site)
-            moving_site_qpos = self._site_xpos_xquat(m_site)
-
-            target_site_qpos_mat = T.pose_in_A_to_pose_in_B(T.pose2mat((target_site_qpos[:3], target_site_qpos[3:])),
-                                                            self.world_pose_in_base)
-            moving_site_qpos_mat = T.pose_in_A_to_pose_in_B(T.pose2mat((moving_site_qpos[:3], moving_site_qpos[3:])),
-                                                            self.world_pose_in_base)
-
-            # translation = target_site_qpos[:3] - moving_site_qpos[:3]
-            # m_site_id = self.sim.model.site_name2id(m_site)
-            # m_body_id = self.sim.model.site_bodyid[m_site_id]
-            # m_body_name = self.sim.model.body_names[m_body_id]
-            # new_pos, new_quat = T.transform_to_target_quat(moving_site_qpos, self._get_qpos(m_body_name), target_site_qpos[3:])
-            translation = target_site_qpos_mat[:3, 3] - moving_site_qpos_mat[:3, 3]
-            rotation = (target_site_qpos_mat[:3, :3]).transpose().dot(moving_site_qpos_mat[:3, :3])
-            left_distance = np.linalg.norm(np.array(moving_site_qpos_mat)[:3, 3]-left_hand_pose_mat[:3, 3], axis=-1)
-            right_distance = np.linalg.norm(np.array(moving_site_qpos_mat)[:3, 3]-right_hand_pose_mat[:3, 3], axis=-1)
-            action[1] = 'left' if left_distance < right_distance else 'right'
-            hand_pose_mat = left_hand_pose_mat if action[1] == 'left' else right_hand_pose_mat
-            target_hand_pose_mat = hand_pose_mat.copy()
-            target_hand_pose_mat[:3, 3] += translation
-            # target_hand_pose_mat[:3,:3] = T.pose2mat((new_pos,new_quat))[:3, :3].dot(target_hand_pose_mat[:3,:3])
-            target_hand_pose_mat[:3, :3] = rotation.dot(target_hand_pose_mat[:3, :3])
-            pre_target_hand_pose_mat = target_hand_pose_mat.copy()
-            pre_target_hand_pose_mat[:3, -1] -= self.grasp_offset * pre_target_hand_pose_mat[:3, 2]
-            pre_target_hand_pose = T.mat2pose(pre_target_hand_pose_mat)
-            target_hand_pose = T.mat2pose(target_hand_pose_mat)
-            self._action_sequence.append(
-                ("Baxter6DPoseController", (action[1], pre_target_hand_pose[0], pre_target_hand_pose[1])))
-            self._action_sequence.append(
-                ("Baxter6DPoseController", (action[1], target_hand_pose[0], target_hand_pose[1])))
-            self._action_sequence.append(("connect", " "))
-        elif action[0] == 'side':
-            target_pose_mat = self.side_eef_mat[action[1]]
-            target_pose = T.mat2pose(target_pose_mat)
-            self._action_sequence.append(("open-gripper", action[1]))
-            self._action_sequence.append(
-                ("Baxter6DPoseController", (action[1], target_pose[0], target_pose[1])))
-        success = self.one_action(self._action_sequence)
->>>>>>> c129b388
 
         return success
 
