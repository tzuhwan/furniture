"""
Define baxter furniture assembly environment class FurnitureBaxterAssemblyEnv.
"""

import os
import time
from collections import OrderedDict

import numpy as np

import env.models
# from env.furniture_baxter import FurnitureEnv
from env.furniture_baxter import FurnitureBaxterEnv
import env.transform_utils as T
from env.controllers import Baxter6DPoseController
from env.controllers import BaxterObject6DPoseController
from env.controllers import Baxter3DPositionController
from env.controllers import BaxterRotationController
from env.controllers import BaxterAlignmentController
from env.controllers import BaxterScrewController
from env.controllers import BaxterHardcodedAssemblySequences

"""
Baxter robot environment with furniture assembly task.
"""
class FurnitureBaxterAssemblyEnv(FurnitureBaxterEnv):

    """
    Constructor.
    @param config, configurations for the environment
    """
    def __init__(self, config):
        config.agent_type = 'Baxter'

        # initialize FurnitureBaxterEnv
        super().__init__(config)

<<<<<<< HEAD
        ### for 6DPose or 3DPosition controllers
        goal_pos_left = np.array([0.82516098, 0.3, 0.19841084])
        goal_quat_left = np.array([0.68656258, -0.72074515, -0.08759494, 0.03854062]) # ("left", goal_pos_left, goal_quat_left)
        goal_pos_right = np.array([0.68432551, -0.29451258, 0.21005051])
        goal_quat_right = np.array([-0.54690822, 0.48197699, 0.51618452, 0.44960329]) # ("right", goal_pos_right, goal_quat_right)
        goal_quat_nonsense = np.array([0.2, -0.3, -0.4, 0.03854062]) # nonsense orientation for 3DPositionController
        ### for Rotation controller
        # 1.571, 3.141, 4.712, 6.283
        ### for Alignment controller
        align_pos_left = [0.82273044, 0.29672234, 0.00181328] # ("left", "+Z", align_pos_left)
        align_pos_right = [0.82051034, -0.24336258, 0.08321501] # ("right", "+Z", align_pos_right)

        ### 6DPoseController
        pose_controller_sequence = [("Baxter6DPoseController", ("right", goal_pos_right, goal_quat_right))]
        
        ### sequence for testing all behaviors
        test_controller_sequence = [
            ("Baxter6DPoseController", ("right", goal_pos_right, goal_quat_right)),
            ("close-gripper", "right"),
            ("BaxterAlignmentController", ("left", "+Z", align_pos_left)),
            ("close-gripper", "left"),
            ("open-gripper", "right"),
            ("Baxter3DPositionController", ("left", goal_pos_left, goal_quat_nonsense)),
            ("BaxterRotationController", ("right", 6.283))
        ]

        ### sequence for assembling swivel chair
        swivelchair_poleprep_pos_right = [0.55756265, -0.1, -0.11673727]
        swivelchair_poleprep_quat_right = [-0.58808523, 0.53074937, 0.46539465, 0.39480208]
        swivelchair_polepick_pos_right = [0.53, -0.00189214, -0.11673727]
        swivelchair_polepick_quat_right = [-0.58808523, 0.53074937, 0.46539465, 0.39480208]
        swivelchair_polepost_pos_right = [0.53, 0.04, -0.04]#[0.65, -0.12, -0.04]
        swivelchair_polepost_quat_right = [-0.05176196, 0.06610491, 0.77816441, 0.62242348]#[-0.58846033, 0.52953778, 0.46733307, 0.39357843]
        swivelchair_polecnct_pos_right = [0.65, -0.12, -0.115]
        swivelchair_polecnct_quat_right = [-0.58846033, 0.52953778, 0.46733307, 0.39357843]

        swivelchair_seatprep_pos_left = [0.45077123, 0.32370803, 0.25]
        swivelchair_seatprep_quat_left = [0.68661902, -0.72083896, -0.08676259, 0.03765338]
        swivelchair_seatpick_pos_left = [0.45077123, 0.32370803, 0.13]
        swivelchair_seatpick_quat_left = [0.68661902, -0.72083896, -0.08676259, 0.03765338]

        # WORKING TO HERE!
        # swivelchair_seatcnct_pos_left = [0.59742394, 0.08848166, 0.64171694]
        # swivelchair_seatcnct_quat_left = [0.71337652, -0.68281197, -0.14455587, 0.06297114]
        swivelchair_seatpost_pos_left = [0.4, 0.1, -0.5]
        swivelchair_seatpost_quat_left = [-0.73133093, -0.00037086, -0.00036539, 0.68202257]
        # swivelchair_cnctprep_pos_left = [0.45077123, 0.32370803, 0.25]
        # swivelchair_cnctprep_quat_left = [0.68661902, -0.72083896, -0.08676259, 0.03765338]
        # swivelchair_seatcnct_pos_left = [0.5916167, -0.00193475, 0.51251066]
        # swivelchair_seatcnct_quat_left = [0.68599818, -0.72016698, -0.09497703, 0.04177788]
        
        swivelchair_cnctpolebase_sequence = [
            ("Baxter6DPoseController", ("right", swivelchair_poleprep_pos_right, swivelchair_poleprep_quat_right)),
            ("Baxter6DPoseController", ("right", swivelchair_polepick_pos_right, swivelchair_polepick_quat_right)),
            ("close-gripper", "right"),
            ("BaxterObject6DPoseController", ("right", '2_chair_column', swivelchair_polepost_pos_right, swivelchair_polepost_quat_right)),
            ("BaxterObject6DPoseController", ("right", '2_chair_column', swivelchair_polecnct_pos_right, swivelchair_polecnct_quat_right)),
            ("connect", "")
        ]
        swivelchair_pickseat_sequence = [
            ("Baxter6DPoseController", ("left", swivelchair_seatprep_pos_left, swivelchair_seatprep_quat_left)),
            ("Baxter6DPoseController", ("left", swivelchair_seatpick_pos_left, swivelchair_seatpick_quat_left)),
            ("close-gripper", "left"),
            # ("Baxter6DPoseController", ("left", swivelchair_seatprep_pos_left, swivelchair_seatprep_quat_left), (0.1, None))
            ("BaxterObject6DPoseController", ("left", "3_chair_seat", swivelchair_seatpost_pos_left, swivelchair_seatpost_quat_left))
        ]

        # initialize sequence of actions, where each action is
        # (action/controller, params) tuple
        self._action_sequence = swivelchair_cnctpolebase_sequence
=======
        # read in hardcoded action sequences
        self.hardcoded_action_sequences = BaxterHardcodedAssemblySequences()

        # initialize sequence of actions, where each action is (action/controller, params) tuple
        self._action_sequence = self.hardcoded_action_sequences.swivelchair_assembly_sequence
>>>>>>> 532c7199

    """
    Takes a simulation step with @a and computes reward.
    """
    def _step(self, a):
        return super(FurnitureBaxterEnv, self)._step(a)

    """
    Resets simulation and variables to compute reward.
    @param furniture_id, ID of the furniture model to reset
    @param background, name of the background scene to reset
    """
    def _reset(self, furniture_id=None, background=None):
        super()._reset(furniture_id, background)

    """
    Runs the environment with controllers.
    """
    def run_controller(self, config):
        ### SETUP ###
        # sets up environment and robot
        if config.furniture_name is not None:
            config.furniture_id = furniture_name2id[config.furniture_name]
        ob = self.reset(config.furniture_id, config.background)
        # reset swivel base
        if config.furniture_id == 7: # swivel chair
            print("reseting swivel chair base pose")
            self._set_qpos('1_chair_base',
                [-0.1, 0.0, 0.0144],
                [0.996917333733128, 0.07845909572784494, 0.0, 0.0]
            )
            print("reseting swivel chair column pose")
            self._set_qpos('2_chair_column',
                [0.02974198, 0.10812374, 0.06895991],
                [-0.00000004, -0.00000002, 0.03443238, 0.99940703]
            )

        if config.render:
            self.render()

        from util.video_recorder import VideoRecorder
        vr = VideoRecorder()
        vr.add(self.render('rgb_array'))

        # initialize gripper states (both open)
        gripper_grabs = [-1, -1]

        ### ACTION SEQUENCE ###
        # start action sequence
        print("FurnitureBaxterAssemblyEnv: Starting action sequence")

        # perform action sequence
        for i in range(len(self._action_sequence)):
            print("FurnitureBaxterAssemblyEnv: Starting action %d of %d" % (i+1, len(self._action_sequence)))
            
            # set up action
            action = self._action_sequence[i]
            run = ""
            if isinstance(action[0], tuple):
                self.initialize_multiobjective_controllers(action)
                run = "multiobjective-controller"
            elif action[0] == "Baxter6DPoseController":
                control_arm, goal_pos, goal_quat = action[1]
                self._controller = Baxter6DPoseController(
                    bullet_data_path=os.path.join(env.models.assets_root, "bullet_data"),
                    robot_jpos_getter=self._robot_jpos_getter,
                    verbose=False
                )
                self._controller.set_goal(control_arm, goal_pos, goal_quat)
                run = "controller"
            elif action[0] == "BaxterObject6DPoseController":
                control_arm, object_name, object_goal_pos, object_goal_quat = action[1]
                self._controller = BaxterObject6DPoseController(
                    bullet_data_path=os.path.join(env.models.assets_root, "bullet_data"),
                    robot_jpos_getter=self._robot_jpos_getter,
                    objects_in_scene=self._object_names,
                    verbose=False
                )
                self._controller.set_goal(control_arm, object_name, object_goal_pos, object_goal_quat)
                run = "object-controller"
            elif action[0] == "Baxter3DPositionController":
                control_arm, goal_pos = action[1]
                self._controller = Baxter3DPositionController(
                    bullet_data_path=os.path.join(env.models.assets_root, "bullet_data"),
                    robot_jpos_getter=self._robot_jpos_getter,
                    verbose=False
                )
                self._controller.set_goal(control_arm, goal_pos)
                run = "controller"
            elif action[0] == "BaxterRotationController":
                control_arm, goal_quat = action[1]
                self._controller = BaxterRotationController(
                    bullet_data_path=os.path.join(env.models.assets_root, "bullet_data"),
                    robot_jpos_getter=self._robot_jpos_getter,
                    verbose=False
                )
                self._controller.set_goal(control_arm, goal_quat)
                run="controller"
            elif action[0] == "BaxterAlignmentController":
                control_arm, ee_axis, align_pos = action[1]
                self._controller = BaxterAlignmentController(
                    bullet_data_path=os.path.join(env.models.assets_root, "bullet_data"),
                    robot_jpos_getter=self._robot_jpos_getter,
                    verbose=False
                )
                self._controller.set_goal(control_arm, ee_axis, align_pos)
                run = "controller"
            elif action[0] == "BaxterScrewController":
                control_arm, rotation = action[1]
                self._controller = BaxterScrewController(
                    bullet_data_path=os.path.join(env.models.assets_root, "bullet_data"),
                    robot_jpos_getter=self._robot_jpos_getter,
                    verbose=False
                )
                self._controller.set_goal(control_arm, rotation)
                run = "controller"
            elif action[0] == "close-gripper":
                control_arm = action[1]
                if control_arm == "left":
                    gripper_grabs[1] = 1
                elif control_arm == "right":
                    gripper_grabs[0] = 1
                else:
                    print("FurnitureBaxterAssemblyEnv: unrecognized arm %s" % control_arm)
                    raise NameError
                run = "gripper"
            elif action[0] == "open-gripper":
                control_arm = action[1]
                if control_arm == "left":
                    gripper_grabs[1] = -1
                elif control_arm == "right":
                    gripper_grabs[0] = -1
                else:
                    print("FurnitureBaxterAssemblyEnv: unrecognized arm %s" % control_arm)
                    raise NameError
                run = "gripper"
            elif action[0] == "connect":
                run = "connect"
            else:
                print("FurnitureBaxterAssemblyEnv: unrecognized action %s" % action[0])
                raise NameError

            # perform action
            if (run == "controller") or (run == "object-controller"):
                # run controller
                while not self._controller.objective_met:
                    # set flag so unity will update
                    self._unity_updated = False
                    # if object controller, set sim states
                    if run == "object-controller":
                        obj = self._controller.get_object_name()
                        obj_pose_matrix = self.pose_in_base_from_name(obj)
                        self._controller.set_object_pose(obj, obj_pose_matrix)
                        self._controller.set_body_poses(self.get_body_pose_matrices())
                    # compute controller update
                    velocities = self._controller.get_control()
                    # perform controller command
                    self.perform_command(velocities, gripper_grabs, True, (run == "object-controller"))
                    # render
                    vr.add(self.render('rgb_array'))
            elif run == "multiobjective-controller":
                objective_met = False
                # run controller
                while not objective_met:
                    # set flag so unity will update
                    self._unity_updated = False
                    # compute controller update
                    velocities, objective_met = self.compute_multiobjective_controller_update()
                    # perform controller command
                    self.perform_multiobjective_command(velocities, gripper_grabs)
                    # render
                    vr.add(self.render('rgb_array'))
            elif run == "gripper":
                # set flag so unity will update
                self._unity_updated = False
                # set velocities to 0 for arm joints
                velocities = np.zeros(14)
                # perform command
                self.perform_command(velocities, gripper_grabs, False)
                # render
                vr.add(self.render('rgb_array'))
                # sleep
                time.sleep(2)
            else: # run == "connect":
                # set flag so unity will update
                self._unity_updated = False
                # perform connection
                self.perform_connection()
                # render
                vr.add(self.render('rgb_array'))

            if isinstance(action[0], tuple):
                print("FurnitureBaxterAssemblyEnv: finished action %s" % self.multiobjective_controller_string(action))
            else:
                print("FurnitureBaxterAssemblyEnv: finished action %s" % action[0])

        print("FurnitureBaxterAssemblyEnv: Goal met!")
        time.sleep(2)
        if config.record_video:
            vr.save_video('FurnitureBaxterAssemblyEnv_test.mp4') # FurnitureBaxterAssemblyEnv_test.mp4
        time.sleep(2)
        print("FurnitureBaxterAssemblyEnv returning")

        # from env.controllers import BaxterIKController
        # self._controller = BaxterIKController(
        #     bullet_data_path=os.path.join(env.models.assets_root, "bullet_data"),
        #     robot_jpos_getter=self._robot_jpos_getter,
        # )

        return

    """
    Performs the given controller command.
    Copied from part of _step_continuous() function in furniture.py

    @param velocities, the change in configuration induced by the controller
    @param gripper_grabs, flags indicating whether [right, left] grippers have closed
        where 1 means gripper is closed and -1 means gripper is open
    @param controller_velocities, a boolean indicating whether to update velocities using a controller
    @param object_controller, a boolean indicating whether the controller being run acts on an object
    """
    def perform_command(self, velocities, gripper_grabs, controller_velocities=True, object_controller=False):
        # set up low action
        low_action = np.concatenate([velocities, gripper_grabs])

        # keep trying to reach the target in a closed-loop
        ctrl = self._setup_action(low_action)
        for i in range(self._action_repeat):
                self._do_simulation(ctrl)

                if i + 1 < self._action_repeat:
                    if controller_velocities:
                        if object_controller:
                            obj = self._controller.get_object_name()
                            obj_pose_matrix = self.pose_in_base_from_name(obj)
                            self._controller.set_object_pose(obj, obj_pose_matrix)
                            self._controller.set_body_poses(self.get_body_pose_matrices())
                        velocities = self._controller.get_control()
                    low_action = np.concatenate([velocities, gripper_grabs])
                    ctrl = self._setup_action(low_action)

        return

    """
    Perform connection between two parts.
    Copied from part of _step_continuous() function in furniture.py
    """
    def perform_connection(self):
        num_hands = 2
        for i in range(num_hands):
            touch_left_finger = {}
            touch_right_finger = {}
            for body_id in self._object_body_ids:
                touch_left_finger[body_id] = False
                touch_right_finger[body_id] = False

            for j in range(self.sim.data.ncon):
                c = self.sim.data.contact[j]
                body1 = self.sim.model.geom_bodyid[c.geom1]
                body2 = self.sim.model.geom_bodyid[c.geom2]
                if c.geom1 in self.l_finger_geom_ids[i] and body2 in self._object_body_ids:
                    touch_left_finger[body2] = True
                if body1 in self._object_body_ids and c.geom2 in self.l_finger_geom_ids[i]:
                    touch_left_finger[body1] = True

                if c.geom1 in self.r_finger_geom_ids[i] and body2 in self._object_body_ids:
                    touch_right_finger[body2] = True
                if body1 in self._object_body_ids and c.geom2 in self.r_finger_geom_ids[i]:
                    touch_right_finger[body1] = True

            for body_id in self._object_body_ids:
                if touch_left_finger[body_id] and touch_right_finger[body_id]:
                    if self._debug:
                        print('try connect')
                    result = self._try_connect(self.sim.model.body_id2name(body_id))
                    print("connection result: ", result)
                    if result:
                        return result
                    break

    """
    Get the pose matrices for bodies in the scene.

    @param none
    @return dictionary of body names to pose matrices in the robot base frame
    """
    def get_body_pose_matrices(self):
        # initialize dictionary of bodies to poses
        body_pose_dict = {}

        # get poses of all bodies
        for body in self.sim.model.body_names:
            body_pose_dict[body] = self.pose_in_base_from_name(body)

        return body_pose_dict

    """
    Compute a pose in the Unity frame from the pose in the robot base frame.

    @param pose_in_base, the pose in the robot base frame
    @return the given pose expressed in the Unity frame
    """
    def pose_in_unity_from_pose_in_base(self, pose_in_base):
        # get base pose
        base_pos_in_world = self.sim.data.get_body_xpos("base")
        base_rot_in_world = self.sim.data.get_body_xmat("base").reshape((3, 3))
        base_pose_in_world = T.make_pose(base_pos_in_world, base_rot_in_world)

        # pose in unity world = pose in base * base in unity world
        pose_in_world = T.pose_in_A_to_pose_in_B(pose_in_base, base_pose_in_world)
        return pose_in_world

    """
    Creates a string representing the name of a multi-objective controller.

    @param controllers, the tuple of (controller, params) tuples involved in the action
    @return the string indicating the composition (subject-to relations) involved in the multi-objective controller
    """
    def multiobjective_controller_string(self, controllers):
        action = ""
        # construct action string based on controllers
        for i in range(len(controllers)):
            action += controllers[len(controllers)-i-1][0]
            if i < len(controllers) - 1:
                action += " <| "

        return action

    """
    Initializes the list of controllers for multi-objective actions.

    @param action, the tuple of (controller, params) tuples involved in the action
    @post all controllers in the muli-objective behavior are initialized and goals set
    """
    def initialize_multiobjective_controllers(self, action):
        self._controllers = []
        # initialize controllers in action
        for controller in action:
            if controller[0] == "Baxter6DPoseController":
                control_arm, goal_pos, goal_quat = controller[1]
                self._controllers.append(
                    Baxter6DPoseController(
                        bullet_data_path=os.path.join(env.models.assets_root, "bullet_data"),
                        robot_jpos_getter=self._robot_jpos_getter,
                        verbose=False
                    )
                )
                self._controllers[-1].set_goal(control_arm, goal_pos, goal_quat)
            elif controller[0] == "Baxter3DPositionController":
                control_arm, goal_pos = controller[1]
                self._controllers.append(
                    Baxter3DPositionController(
                        bullet_data_path=os.path.join(env.models.assets_root, "bullet_data"),
                        robot_jpos_getter=self._robot_jpos_getter,
                        verbose=False
                    )
                )
                self._controllers[-1].set_goal(control_arm, goal_pos)
            elif controller[0] == "BaxterRotationController":
                control_arm, goal_quat = controller[1]
                self._controllers.append(
                    BaxterRotationController(
                        bullet_data_path=os.path.join(env.models.assets_root, "bullet_data"),
                        robot_jpos_getter=self._robot_jpos_getter,
                        verbose=False
                    )
                )
                self._controllers[-1].set_goal(control_arm, goal_quat)
            elif controller[0] == "BaxterAlignmentController":
                control_arm, ee_axis, align_pos = controller[1]
                self._controllers.append(
                    BaxterAlignmentController(
                        bullet_data_path=os.path.join(env.models.assets_root, "bullet_data"),
                        robot_jpos_getter=self._robot_jpos_getter,
                        verbose=False
                    )
                )
                self._controllers[-1].set_goal(control_arm, ee_axis, align_pos)
            elif controller[0] == "BaxterScrewController":
                control_arm, rotation = controller[1]
                self._controllers.append(
                    BaxterScrewController(
                        bullet_data_path=os.path.join(env.models.assets_root, "bullet_data"),
                        robot_jpos_getter=self._robot_jpos_getter,
                        verbose=False
                    )
                )
                self._controllers[-1].set_goal(control_arm, rotation)
            else:
                print("FurnitureBaxterControllerPlannerEnv: controller type %s not recognized" % controller)
                raise NameError

        return

    """
    Computes the multi-objective controller update by composing controller commands.

    @param none
    @return the combined controller update from the composition of the controllers
    @return boolean indicating if the combined objective is met
    """
    def compute_multiobjective_controller_update(self):
        dq_combined = np.zeros(14)
        lower_priority_controller_name = ""
        objective_met = []
        # compute combined control command
        for i in range(len(self._controllers)):
            # compute index, from lowest priority to highest
            idx = len(self._controllers) - i - 1
            # compute controller command, index from lowest priority to highest
            dq = self._controllers[idx].get_control()
            # compute combined command using nullspace projection
            dq_combined = dq + self._controllers[idx].nullspace_projection(lower_priority_controller_name, dq_combined)
            # check if objective met
            objective_met.insert(0, self._controllers[idx].objective_met)
            # update controller name
            lower_priority_controller_name = self._controllers[idx].controller_name()
            # try connection
            # if self._controllers[idx].objective_met:
            #     self.perform_connection()

        return dq_combined, np.all(objective_met)

    """
    Performs the given multi-objective controller command.
    Copied from part of _step_continuous() function in furniture.py

    @param velocities, the change in configuration induced by the multi-objective controller
    @param gripper_grabs, flags indicating whether [right, left] grippers have closed
        where 1 means gripper is closed and -1 means gripper is open
    """
    def perform_multiobjective_command(self, velocities, gripper_grabs):
        # set up low action
        low_action = np.concatenate([velocities, gripper_grabs])

        # keep trying to reach the target in a closed-loop
        ctrl = self._setup_action(low_action)
        for i in range(self._action_repeat):
                self._do_simulation(ctrl)

                if i + 1 < self._action_repeat:
                    velocities, _ = self.compute_multiobjective_controller_update()
                    low_action = np.concatenate([velocities, gripper_grabs])
                    ctrl = self._setup_action(low_action)

        return

"""
Main function; will not be called when environment is constructed from appropriate demo
"""
def main():
    import argparse
    import config.furniture as furniture_config
    from util import str2bool

    parser = argparse.ArgumentParser()
    furniture_config.add_argument(parser)

    # change default config for Baxter
    parser.add_argument('--seed', type=int, default=123)
    parser.add_argument('--debug', type=str2bool, default=False)

    parser.set_defaults(render=True)

    config, unparsed = parser.parse_known_args()

    # create an environment and run manual control of Baxter environment
    env = FurnitureBaxterAssemblyEnv(config)
    env.run_controller(config)

if __name__ == "__main__":
    main()<|MERGE_RESOLUTION|>--- conflicted
+++ resolved
@@ -35,84 +35,11 @@
         # initialize FurnitureBaxterEnv
         super().__init__(config)
 
-<<<<<<< HEAD
-        ### for 6DPose or 3DPosition controllers
-        goal_pos_left = np.array([0.82516098, 0.3, 0.19841084])
-        goal_quat_left = np.array([0.68656258, -0.72074515, -0.08759494, 0.03854062]) # ("left", goal_pos_left, goal_quat_left)
-        goal_pos_right = np.array([0.68432551, -0.29451258, 0.21005051])
-        goal_quat_right = np.array([-0.54690822, 0.48197699, 0.51618452, 0.44960329]) # ("right", goal_pos_right, goal_quat_right)
-        goal_quat_nonsense = np.array([0.2, -0.3, -0.4, 0.03854062]) # nonsense orientation for 3DPositionController
-        ### for Rotation controller
-        # 1.571, 3.141, 4.712, 6.283
-        ### for Alignment controller
-        align_pos_left = [0.82273044, 0.29672234, 0.00181328] # ("left", "+Z", align_pos_left)
-        align_pos_right = [0.82051034, -0.24336258, 0.08321501] # ("right", "+Z", align_pos_right)
-
-        ### 6DPoseController
-        pose_controller_sequence = [("Baxter6DPoseController", ("right", goal_pos_right, goal_quat_right))]
-        
-        ### sequence for testing all behaviors
-        test_controller_sequence = [
-            ("Baxter6DPoseController", ("right", goal_pos_right, goal_quat_right)),
-            ("close-gripper", "right"),
-            ("BaxterAlignmentController", ("left", "+Z", align_pos_left)),
-            ("close-gripper", "left"),
-            ("open-gripper", "right"),
-            ("Baxter3DPositionController", ("left", goal_pos_left, goal_quat_nonsense)),
-            ("BaxterRotationController", ("right", 6.283))
-        ]
-
-        ### sequence for assembling swivel chair
-        swivelchair_poleprep_pos_right = [0.55756265, -0.1, -0.11673727]
-        swivelchair_poleprep_quat_right = [-0.58808523, 0.53074937, 0.46539465, 0.39480208]
-        swivelchair_polepick_pos_right = [0.53, -0.00189214, -0.11673727]
-        swivelchair_polepick_quat_right = [-0.58808523, 0.53074937, 0.46539465, 0.39480208]
-        swivelchair_polepost_pos_right = [0.53, 0.04, -0.04]#[0.65, -0.12, -0.04]
-        swivelchair_polepost_quat_right = [-0.05176196, 0.06610491, 0.77816441, 0.62242348]#[-0.58846033, 0.52953778, 0.46733307, 0.39357843]
-        swivelchair_polecnct_pos_right = [0.65, -0.12, -0.115]
-        swivelchair_polecnct_quat_right = [-0.58846033, 0.52953778, 0.46733307, 0.39357843]
-
-        swivelchair_seatprep_pos_left = [0.45077123, 0.32370803, 0.25]
-        swivelchair_seatprep_quat_left = [0.68661902, -0.72083896, -0.08676259, 0.03765338]
-        swivelchair_seatpick_pos_left = [0.45077123, 0.32370803, 0.13]
-        swivelchair_seatpick_quat_left = [0.68661902, -0.72083896, -0.08676259, 0.03765338]
-
-        # WORKING TO HERE!
-        # swivelchair_seatcnct_pos_left = [0.59742394, 0.08848166, 0.64171694]
-        # swivelchair_seatcnct_quat_left = [0.71337652, -0.68281197, -0.14455587, 0.06297114]
-        swivelchair_seatpost_pos_left = [0.4, 0.1, -0.5]
-        swivelchair_seatpost_quat_left = [-0.73133093, -0.00037086, -0.00036539, 0.68202257]
-        # swivelchair_cnctprep_pos_left = [0.45077123, 0.32370803, 0.25]
-        # swivelchair_cnctprep_quat_left = [0.68661902, -0.72083896, -0.08676259, 0.03765338]
-        # swivelchair_seatcnct_pos_left = [0.5916167, -0.00193475, 0.51251066]
-        # swivelchair_seatcnct_quat_left = [0.68599818, -0.72016698, -0.09497703, 0.04177788]
-        
-        swivelchair_cnctpolebase_sequence = [
-            ("Baxter6DPoseController", ("right", swivelchair_poleprep_pos_right, swivelchair_poleprep_quat_right)),
-            ("Baxter6DPoseController", ("right", swivelchair_polepick_pos_right, swivelchair_polepick_quat_right)),
-            ("close-gripper", "right"),
-            ("BaxterObject6DPoseController", ("right", '2_chair_column', swivelchair_polepost_pos_right, swivelchair_polepost_quat_right)),
-            ("BaxterObject6DPoseController", ("right", '2_chair_column', swivelchair_polecnct_pos_right, swivelchair_polecnct_quat_right)),
-            ("connect", "")
-        ]
-        swivelchair_pickseat_sequence = [
-            ("Baxter6DPoseController", ("left", swivelchair_seatprep_pos_left, swivelchair_seatprep_quat_left)),
-            ("Baxter6DPoseController", ("left", swivelchair_seatpick_pos_left, swivelchair_seatpick_quat_left)),
-            ("close-gripper", "left"),
-            # ("Baxter6DPoseController", ("left", swivelchair_seatprep_pos_left, swivelchair_seatprep_quat_left), (0.1, None))
-            ("BaxterObject6DPoseController", ("left", "3_chair_seat", swivelchair_seatpost_pos_left, swivelchair_seatpost_quat_left))
-        ]
-
-        # initialize sequence of actions, where each action is
-        # (action/controller, params) tuple
-        self._action_sequence = swivelchair_cnctpolebase_sequence
-=======
         # read in hardcoded action sequences
         self.hardcoded_action_sequences = BaxterHardcodedAssemblySequences()
 
         # initialize sequence of actions, where each action is (action/controller, params) tuple
         self._action_sequence = self.hardcoded_action_sequences.swivelchair_assembly_sequence
->>>>>>> 532c7199
 
     """
     Takes a simulation step with @a and computes reward.
